--- conflicted
+++ resolved
@@ -529,24 +529,14 @@
     log.info('removed images and unneeded layers')
 
 def do_sync(bopts, bargs):
-<<<<<<< HEAD
-    """                                                                                                  
-    dock-pulp sync [options] <env to sync from> repo-id                                                  
-=======
     """                                                                          
     dock-pulp sync [options] <env to sync from> repo-id
->>>>>>> f3308264
     Sync an image from one environment to another"""
     parser = OptionParser(usage=do_sync.__doc__)
     opts, args = parser.parse_args(bargs)
     if len(args) < 2:
         parser.error('You must provide an environment to sync from and a repo id')
     p = pulp_login(bopts)
-<<<<<<< HEAD
-
-=======
-    
->>>>>>> f3308264
     env = args[0]
     repo = args[1]
 
@@ -556,21 +546,13 @@
     if len(repoinfo['images'].keys()) == 0:
         pass
     else:
-<<<<<<< HEAD
-        oldimgs = repoinfo['images'].keys()
-=======
         oldimgs = repoinfo['images'].keys() 
->>>>>>> f3308264
 
     repoinfo = p.listRepos(repo, True)
     repoinfo = repoinfo[0]
 
     log.info(repoinfo['id'])
-<<<<<<< HEAD
-    log.info('-' * len(repoinfo['id']))
-=======
     log.info('-' * len(repoinfo['id']))    
->>>>>>> f3308264
     log.info('synced images:')
     if len(repoinfo['images'].keys()) == 0:
         log.info('  No new images')
